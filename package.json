--- conflicted
+++ resolved
@@ -1,13 +1,8 @@
 {
   "name": "github-release-to-discord",
-<<<<<<< HEAD
-  "version": "1.10.0",
+  "version": "1.10.1",
   "description": "Github Action that parses a release and sends it to a Discord channel",
   "type": "module",
-=======
-  "version": "1.10.1",
-  "description": "",
->>>>>>> f84f12e7
   "main": "index.js",
   "scripts": {
     "test": "echo \"Error: no test specified\" && exit 1"
